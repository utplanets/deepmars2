--- conflicted
+++ resolved
@@ -6,10 +6,5 @@
 template_thresh_ = 0.5
 target_thresh_ = 0.1
 
-
-<<<<<<< HEAD
 input_root = "/mnt/disks/rawdata"
 output_root = "/mnt/disks/rawdata"
-=======
-root_dir = "/disks/work/james/deepmars2"
->>>>>>> b6208db8
